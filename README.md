# Open Deep Research
 
Open Deep Research is a web research assistant that generates comprehensive reports on any topic following a workflow similar to [OpenAI](https://openai.com/index/introducing-deep-research/) and [Gemini](https://blog.google/products/gemini/google-gemini-deep-research/) Deep Research. However, it allows you to customize the models, prompts, report structure, search API, and research depth. Specifically, you can customize:

- provide an outline with a desired report structure
- set the planner model (e.g., DeepSeek, OpenAI reasoning model, etc)
- give feedback on the plan of report sections and iterate until user approval 
- set the search API (e.g., Tavily, Perplexity) and # of searches to run for each research iteration
- set the depth of search for each section (# of iterations of writing, reflection, search, re-write)
- customize the writer model (e.g., Anthropic)

![report-generation](https://github.com/user-attachments/assets/6595d5cd-c981-43ec-8e8b-209e4fefc596)

## 🚀 Quickstart

Ensure you have API keys set for your desired tools.

Select a web search tool (by default Open Deep Research uses Tavily):

<<<<<<< HEAD
* [Tavily API](https://tavily.com/)
* [Perplexity API](https://www.perplexity.ai/hub/blog/introducing-the-sonar-pro-api)
* [duckduckgo API](https://duckduckgo.com/)

=======
* [Tavily API](https://tavily.com/) - General web search
* [Perplexity API](https://www.perplexity.ai/hub/blog/introducing-the-sonar-pro-api) - General web search
* [Exa API](https://exa.ai/) - Powerful neural search for web content
* [ArXiv](https://arxiv.org/) - Academic papers in physics, mathematics, computer science, and more
* [PubMed](https://pubmed.ncbi.nlm.nih.gov/) - Biomedical literature from MEDLINE, life science journals, and online books
* [Linkup API](https://www.linkup.so/) - General web search
>>>>>>> 3aa42fa4

Select a writer model (by default Open Deep Research uses Anthropic Claude 3.5 Sonnet):

* [Anthropic](https://www.anthropic.com/)
* [OpenAI](https://openai.com/)
* [Groq](https://groq.com/)

Select a planner model (by default Open Deep Research uses Claude 3.7 Sonnet with thinking enabled):

* [Anthropic](https://www.anthropic.com/)
* [OpenAI](https://openai.com/)
* [Groq](https://groq.com/)

### Using the package

(Recommended: Create a virtual environment):
```bash
python -m venv open_deep_research
source open_deep_research/bin/activate
```

Install:
```bash
pip install open-deep-research
```

Ensure API keys are set for web search and planner / writer models, for example:
```bash
export TAVILY_API_KEY=<your_tavily_api_key>
export ANTHROPIC_API_KEY=<your_anthropic_api_key>
```

See [src/open_deep_research/graph.ipynb](src/open_deep_research/graph.ipynb) for an example of usage in a Jupyter notebook.

Import and compile the graph:
```python
from langgraph.checkpoint.memory import MemorySaver
from open_deep_research.graph import builder
memory = MemorySaver()
graph = builder.compile(checkpointer=memory)
```

View the graph:
```python
from IPython.display import Image, display
display(Image(graph.get_graph(xray=1).draw_mermaid_png()))
```

Run the graph with a desired topic and configuration:
```python
import uuid 
thread = {"configurable": {"thread_id": str(uuid.uuid4()),
                           "search_api": "tavily",
                           "planner_provider": "openai",
                           "planner_model": "claude-3-7-sonnet-latest",
                           "writer_provider": "anthropic",
                           "writer_model": "claude-3-5-sonnet-latest",
                           "max_search_depth": 1,
                           }}

topic = "Overview of the AI inference market with focus on Fireworks, Together.ai, Groq"
async for event in graph.astream({"topic":topic,}, thread, stream_mode="updates"):
    print(event)
    print("\n")
```

The graph will stop when the report plan is generated, and you can pass feedback to update the report plan:
```python
from langgraph.types import Command
async for event in graph.astream(Command(resume="Include a revenue estimate (ARR) in the sections"), thread, stream_mode="updates"):
    print(event)
    print("\n")
```

When you are satisfied with the report plan, you can pass `True` to proceed to report generation:
```python
# Pass True to approve the report plan and proceed to report generation
async for event in graph.astream(Command(resume=True), thread, stream_mode="updates"):
    print(event)
    print("\n")
```

### Running LangGraph Studio UI locally

Clone the repository:
```bash
git clone https://github.com/langchain-ai/open_deep_research.git
cd open_deep_research
```

Edit the `.env` file with your API keys (e.g., the API keys for default selections are shown below):

```bash
cp .env.example .env
```

Set whatever APIs needed for your model and search tool choices
```bash
export TAVILY_API_KEY=<your_tavily_api_key>
export ANTHROPIC_API_KEY=<your_anthropic_api_key>
export OPENAI_API_KEY=<your_openai_api_key>
export PERPLEXITY_API_KEY=<your_perplexity_api_key>
export EXA_API_KEY=<your_exa_api_key>
export PUBMED_API_KEY=<your_pubmed_api_key>
export PUBMED_EMAIL=<your_email@example.com>
export LINKUP_API_KEY=<your_linkup_api_key>
```

Launch the assistant with the LangGraph server locally, which will open in your browser:

#### Mac

```bash
# Install uv package manager
curl -LsSf https://astral.sh/uv/install.sh | sh

# Install dependencies and start the LangGraph server
uvx --refresh --from "langgraph-cli[inmem]" --with-editable . --python 3.11 langgraph dev
```

#### Windows

```powershell
# Install dependencies 
pip install -e .
pip install langgraph-cli[inmem]

# Start the LangGraph server
langgraph dev
```

Use this to open the Studio UI:
```
- 🚀 API: http://127.0.0.1:2024
- 🎨 Studio UI: https://smith.langchain.com/studio/?baseUrl=http://127.0.0.1:2024
- 📚 API Docs: http://127.0.0.1:2024/docs
```

(1) Provide a `Topic` and hit `Submit`:

<img width="1326" alt="input" src="https://github.com/user-attachments/assets/de264b1b-8ea5-4090-8e72-e1ef1230262f" />

(2) This will generate a report plan and present it to the user for review.

(3) We can pass a string (`"..."`) with feedback to regenerate the plan based on the feedback.

<img width="1326" alt="feedback" src="https://github.com/user-attachments/assets/c308e888-4642-4c74-bc78-76576a2da919" />

(4) Or, we can just pass `true` to accept the plan.

<img width="1480" alt="accept" src="https://github.com/user-attachments/assets/ddeeb33b-fdce-494f-af8b-bd2acc1cef06" />

(5) Once accepted, the report sections will be generated.

<img width="1326" alt="report_gen" src="https://github.com/user-attachments/assets/74ff01cc-e7ed-47b8-bd0c-4ef615253c46" />

The report is produced as markdown.

<img width="1326" alt="report" src="https://github.com/user-attachments/assets/92d9f7b7-3aea-4025-be99-7fb0d4b47289" />

## 📖 Customizing the report

You can customize the research assistant's behavior through several parameters:

- `report_structure`: Define a custom structure for your report (defaults to a standard research report format)
- `number_of_queries`: Number of search queries to generate per section (default: 2)
- `max_search_depth`: Maximum number of reflection and search iterations (default: 2)
- `planner_provider`: Model provider for planning phase (default: "openai", but can be "groq")
- `planner_model`: Specific model for planning (default: "o3-mini", but can be any Groq hosted model such as "deepseek-r1-distill-llama-70b")
- `writer_model`: Model for writing the report (default: "claude-3-5-sonnet-latest")
- `search_api`: API to use for web searches (default: "tavily", options include "perplexity", "exa", "arxiv", "pubmed", "linkup")

These configurations allow you to fine-tune the research process based on your needs, from adjusting the depth of research to selecting specific AI models for different phases of report generation.

### Search API Configuration

Not all search APIs support additional configuration parameters. Here are the ones that do:

- **Exa**: `max_characters`, `num_results`, `include_domains`, `exclude_domains`, `subpages`
  - Note: `include_domains` and `exclude_domains` cannot be used together
  - Particularly useful when you need to narrow your research to specific trusted sources, ensure information accuracy, or when your research requires using specified domains (e.g., academic journals, government sites)
  - Provides AI-generated summaries tailored to your specific query, making it easier to extract relevant information from search results
- **ArXiv**: `load_max_docs`, `get_full_documents`, `load_all_available_meta`
- **PubMed**: `top_k_results`, `email`, `api_key`, `doc_content_chars_max`
- **Linkup**: `depth`

Example with Exa configuration:
```python
thread = {"configurable": {"thread_id": str(uuid.uuid4()),
                           "search_api": "exa",
                           "search_api_config": {
                               "num_results": 5,
                               "include_domains": ["nature.com", "sciencedirect.com"]
                           },
                           # Other configuration...
                           }}
```

### Model Considerations

(1) With Groq, there are token per minute (TPM) limits if you are on the `on_demand` service tier:
- The `on_demand` service tier has a limit of `6000 TPM`
- You will want a [paid plan](https://github.com/cline/cline/issues/47#issuecomment-2640992272) for section writing with Groq models

(2) `deepseek` [isn't great at function calling](https://api-docs.deepseek.com/guides/reasoning_model). Our assistant uses function calling to generate structured outputs for report sections and search queries within each section.  
- Because, section writing performs a larger number of function calls, OpenAI, Anthropic, and certain OSS models that are stromng at function calling like Groq's `llama-3.3-70b-versatile` are advised.
- If you see the following error, it is likely due to the model not being able to produce structured outputs (see [trace](https://smith.langchain.com/public/8a6da065-3b8b-4a92-8df7-5468da336cbe/r)):
```
groq.APIError: Failed to call a function. Please adjust your prompt. See 'failed_generation' for more details.
```

## How it works
   
1. `Plan and Execute` - Open Deep Research follows a [plan-and-execute workflow](https://github.com/assafelovic/gpt-researcher) that separates planning from research, allowing for human-in-the-loop approval of a report plan before the more time-consuming research phase. It uses, by default, a [reasoning model](https://www.youtube.com/watch?v=f0RbwrBcFmc) to plan the report sections. During this phase, it uses web search to gather general information about the report topic to help in planning the report sections. But, it also accepts a report structure from the user to help guide the report sections as well as human feedback on the report plan.
   
2. `Research and Write` - Each section of the report is written in parallel. The research assistant uses web search via [Tavily API](https://tavily.com/), [Perplexity](https://www.perplexity.ai/hub/blog/introducing-the-sonar-pro-api), [Exa](https://exa.ai/), [ArXiv](https://arxiv.org/), [PubMed](https://pubmed.ncbi.nlm.nih.gov/) or [Linkup](https://www.linkup.so/) to gather information about each section topic. It will reflect on each report section and suggest follow-up questions for web search. This "depth" of research will proceed for any many iterations as the user wants. Any final sections, such as introductions and conclusions, are written after the main body of the report is written, which helps ensure that the report is cohesive and coherent. The planner determines main body versus final sections during the planning phase.

3. `Managing different types` - Open Deep Research is built on LangGraph, which has native support for configuration management [using assistants](https://langchain-ai.github.io/langgraph/concepts/assistants/). The report `structure` is a field in the graph configuration, which allows users to create different assistants for different types of reports. 

## UX

### Local deployment

Follow the [quickstart](#-quickstart) to start LangGraph server locally.

### Hosted deployment
 
You can easily deploy to [LangGraph Platform](https://langchain-ai.github.io/langgraph/concepts/#deployment-options). <|MERGE_RESOLUTION|>--- conflicted
+++ resolved
@@ -17,19 +17,13 @@
 
 Select a web search tool (by default Open Deep Research uses Tavily):
 
-<<<<<<< HEAD
-* [Tavily API](https://tavily.com/)
-* [Perplexity API](https://www.perplexity.ai/hub/blog/introducing-the-sonar-pro-api)
-* [duckduckgo API](https://duckduckgo.com/)
-
-=======
 * [Tavily API](https://tavily.com/) - General web search
 * [Perplexity API](https://www.perplexity.ai/hub/blog/introducing-the-sonar-pro-api) - General web search
 * [Exa API](https://exa.ai/) - Powerful neural search for web content
 * [ArXiv](https://arxiv.org/) - Academic papers in physics, mathematics, computer science, and more
 * [PubMed](https://pubmed.ncbi.nlm.nih.gov/) - Biomedical literature from MEDLINE, life science journals, and online books
 * [Linkup API](https://www.linkup.so/) - General web search
->>>>>>> 3aa42fa4
+* [duckduckgo API](https://duckduckgo.com/)
 
 Select a writer model (by default Open Deep Research uses Anthropic Claude 3.5 Sonnet):
 
